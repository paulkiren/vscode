--- conflicted
+++ resolved
@@ -253,21 +253,12 @@
 	updateService.initialize();
 
 	// Open our first window
-<<<<<<< HEAD
-	if (envService.cliArgs['new-window'] && envService.cliArgs.paths.length === 0) {
-		windowsService.open({ cli: envService.cliArgs, forceNewWindow: true, forceEmpty: true, restoreBackups: true }); // new window if "-n" was used without paths
-	} else if (global.macOpenFiles && global.macOpenFiles.length && (!envService.cliArgs.paths || !envService.cliArgs.paths.length)) {
-		windowsService.open({ cli: envService.cliArgs, pathsToOpen: global.macOpenFiles, restoreBackups: true }); // mac: open-file event received on startup
+	if (environmentService.args['new-window'] && environmentService.args._.length === 0) {
+		windowsService.open({ cli: environmentService.args, forceNewWindow: true, forceEmpty: true, restoreBackups: true }); // new window if "-n" was used without paths
+	} else if (global.macOpenFiles && global.macOpenFiles.length && (!environmentService.args._ || !environmentService.args._.length)) {
+		windowsService.open({ cli: environmentService.args, pathsToOpen: global.macOpenFiles, restoreBackups: true }); // mac: open-file event received on startup
 	} else {
-		windowsService.open({ cli: envService.cliArgs, forceNewWindow: envService.cliArgs['new-window'], diffMode: envService.cliArgs.diff, restoreBackups: true }); // default: read paths from cli
-=======
-	if (environmentService.args['new-window'] && environmentService.args._.length === 0) {
-		windowsService.open({ cli: environmentService.args, forceNewWindow: true, forceEmpty: true }); // new window if "-n" was used without paths
-	} else if (global.macOpenFiles && global.macOpenFiles.length && (!environmentService.args._ || !environmentService.args._.length)) {
-		windowsService.open({ cli: environmentService.args, pathsToOpen: global.macOpenFiles }); // mac: open-file event received on startup
-	} else {
-		windowsService.open({ cli: environmentService.args, forceNewWindow: environmentService.args['new-window'], diffMode: environmentService.args.diff }); // default: read paths from cli
->>>>>>> 7e4d966c
+		windowsService.open({ cli: environmentService.args, forceNewWindow: environmentService.args['new-window'], diffMode: environmentService.args.diff, restoreBackups: true }); // default: read paths from cli
 	}
 }
 
