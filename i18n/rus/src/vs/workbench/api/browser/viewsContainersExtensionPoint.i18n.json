--- conflicted
+++ resolved
@@ -8,14 +8,12 @@
 	],
 	"vscode.extension.contributes.views.containers.id": "Уникальный идентификатор, используемый для идентификации контейнера, в котором могут быть размещены представления с помощью точки вклада 'views'",
 	"vscode.extension.contributes.views.containers.title": "Строка в понятном формате, используемая для отображения контейнера",
-<<<<<<< HEAD
-=======
 	"vscode.extension.contributes.views.containers.icon": "Путь к значку контейнера. Значки имеют размер 24x24, расположены в центре прямоугольника размером 50x40 и имеют цвет заливки rgb (215, 218, 224) или #d7dae0. Для значков рекомендуется использовать формат SVG, хотя допускается любой тип изображения.",
->>>>>>> 8647b7c1
 	"vscode.extension.contributes.viewsContainers": "Добавляет контейнеры представлений в редактор",
 	"views.container.activitybar": "Добавляет контейнеры представлений на панель действий",
 	"test": "Проверить",
 	"requirearray": "Контейнер представлений должен быть массивом",
+	"requireidstring": "Свойство '{0}' является обязательным и должно иметь тип 'string'. Оно может содержать только буквенно-цифровые символы и символы '_' и '-'.",
 	"requirestring": "свойство \"{0}\" является обязательным и должно иметь тип string",
 	"showViewlet": "Показать {0}",
 	"view": "Просмотр"
